# Chainsig.js

<<<<<<< HEAD
A TypeScript library for creating transactions for different chains and signing them with NEAR's MPC (Multi-party Computation)service.
=======
A TypeScript library for handling multi-chain transactions and signatures using MPC (Multi-Party Computation).
>>>>>>> 556754e4

## Overview

This library provides a unified interface for interacting with different blockchain networks through a common set of methods. It uses MPC for secure key management and transaction signing.

## Features

- **Multi-Chain Support**: Built-in support for EVM chains, Bitcoin, Cosmos, Solana, Aptos, and SUI networks
- **Unified Interface**: Common API across all supported chains
- **MPC Integration**: Secure key management and transaction signing
- **Type Safety**: Full TypeScript support with comprehensive type definitions
- **Modular Design**: Easy to extend with new chain implementations
- **Secure**: No private keys stored or transmitted

## Supported Chains

The library provides chain adapters for the following blockchain networks:

- **EVM Chains**: Ethereum, BSC, Polygon, Arbitrum, Optimism, and other EVM-compatible networks
- **Bitcoin**: Bitcoin mainnet and testnet with P2WPKH transaction support
- **Cosmos**: Cosmos Hub, Osmosis, and other Cosmos SDK-based chains
- **Solana**: High-performance blockchain with native token transfers
- **Aptos**: Move-based blockchain with Ed25519 signature support
- **SUI**: Move-based blockchain with Ed25519 signature support
- **XRP Ledger**: XRP mainnet, testnet, and devnet with native XRP transfers

Each chain adapter provides a unified interface for:
- Address and public key derivation
- Balance checking
- Transaction preparation and signing
- Transaction broadcasting

## Installation

```bash
npm install chainsig.js
# or
yarn add chainsig.js
# or
pnpm add chainsig.js
```

<<<<<<< HEAD
## Docs and Examples

Examples for sending transfers and function calls with chainsig.js via a NEAR wallet can be found in the [near-multichain](https://github.com/near-examples/near-multichain) repo, along with in depth documentation in the [NEAR docs](https://docs.near.org/chain-abstraction/chain-signatures/implementation).

Examples for sending transfers with chainsig.js via near-api-js/near-js can be found in the [examples folder](./examples/).

Full typedocs for the library can be found [here](https://neardefi.github.io/chainsig.js/).

## Using the Library

Because of underlying dependencies, this library is a Commonjs project. You may need to configure your projects to use this library. 

Here are simple examples in [TypeScript](https://github.com/GregProuty/chainsig-simple-example) and [JavaScript](https://github.com/GregProuty/chainsig-es6-example). 
=======
## Example Repo
https://github.com/NearDeFi/chainsig-example
>>>>>>> 556754e4

## Quick Example

```ts twoslash
import { chainAdapters, contracts } from "chainsig.js";
import { KeyPair, type KeyPairString } from "@near-js/crypto";
import { createPublicClient, http } from "viem";
import { mainnet } from "viem/chains";

// Initialize NEAR connection with credentials from environment
const accountId = process.env.NEAR_ACCOUNT_ID;
const privateKey = process.env.NEAR_PRIVATE_KEY as KeyPairString;

if (!accountId || !privateKey) {
  throw new Error(
    "NEAR_ACCOUNT_ID and NEAR_PRIVATE_KEY must be set in environment",
  );
}

const keypair = KeyPair.fromString(privateKey);

const contract = new contracts.near.ChainSignatureContract({
  networkId: "testnet",
  contractId: "v1.signer-prod.testnet",
  accountId,
  keypair,
});

const publicClient = createPublicClient({
  chain: mainnet,
  transport: http(),
});

const evmChain = new chainAdapters.evm.EVM({
  publicClient,
  contract,
});

// Derive address and public key
const { address, publicKey } = await evmChain.deriveAddressAndPublicKey(
  accountId,
  "any_string",
);

// Check balance
const { balance, decimals } = await evmChain.getBalance(address);

// Create and sign transaction
const { transaction, hashesToSign } =
  await evmChain.prepareTransactionForSigning({
    from: "0x...",
    to: "0x...",
    value: 1n,
  });

// Sign with MPC
const signature = await contract.sign({
  payload: hashesToSign[0].payload,
  path: "any_string",
  key_version: 0,
});

// Add signature
const signedTx = evmChain.finalizeTransactionSigning({
  transaction,
  rsvSignatures: [signature],
});

// Broadcast transaction
const txHash = await evmChain.broadcastTx(signedTx);
```<|MERGE_RESOLUTION|>--- conflicted
+++ resolved
@@ -1,10 +1,6 @@
 # Chainsig.js
 
-<<<<<<< HEAD
 A TypeScript library for creating transactions for different chains and signing them with NEAR's MPC (Multi-party Computation)service.
-=======
-A TypeScript library for handling multi-chain transactions and signatures using MPC (Multi-Party Computation).
->>>>>>> 556754e4
 
 ## Overview
 
@@ -47,7 +43,6 @@
 pnpm add chainsig.js
 ```
 
-<<<<<<< HEAD
 ## Docs and Examples
 
 Examples for sending transfers and function calls with chainsig.js via a NEAR wallet can be found in the [near-multichain](https://github.com/near-examples/near-multichain) repo, along with in depth documentation in the [NEAR docs](https://docs.near.org/chain-abstraction/chain-signatures/implementation).
@@ -61,10 +56,6 @@
 Because of underlying dependencies, this library is a Commonjs project. You may need to configure your projects to use this library. 
 
 Here are simple examples in [TypeScript](https://github.com/GregProuty/chainsig-simple-example) and [JavaScript](https://github.com/GregProuty/chainsig-es6-example). 
-=======
-## Example Repo
-https://github.com/NearDeFi/chainsig-example
->>>>>>> 556754e4
 
 ## Quick Example
 
